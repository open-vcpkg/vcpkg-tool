#include "pch.h"

#include <vcpkg/base/files.h>
#include <vcpkg/base/system.print.h>
#include <vcpkg/base/util.h>
#include <vcpkg/build.h>
#include <vcpkg/commands.h>
#include <vcpkg/dependencies.h>
#include <vcpkg/globalstate.h>
#include <vcpkg/help.h>
#include <vcpkg/input.h>
#include <vcpkg/install.h>
#include <vcpkg/metrics.h>
#include <vcpkg/paragraphs.h>
#include <vcpkg/remove.h>
#include <vcpkg/vcpkglib.h>

namespace vcpkg::Install
{
    using namespace Dependencies;

    using file_pack = std::pair<std::string, std::string>;

    InstallDir InstallDir::from_destination_root(const fs::path& destination_root,
                                                 const std::string& destination_subdirectory,
                                                 const fs::path& listfile)
    {
        InstallDir dirs;
        dirs.m_destination = destination_root / destination_subdirectory;
        dirs.m_destination_subdirectory = destination_subdirectory;
        dirs.m_listfile = listfile;
        return dirs;
    }

    const fs::path& InstallDir::destination() const { return this->m_destination; }

    const std::string& InstallDir::destination_subdirectory() const { return this->m_destination_subdirectory; }

    const fs::path& InstallDir::listfile() const { return this->m_listfile; }

    void install_files_and_write_listfile(Files::Filesystem& fs,
                                          const fs::path& source_dir,
                                          const InstallDir& destination_dir)
    {
        std::vector<std::string> output;
        std::error_code ec;

        const size_t prefix_length = source_dir.native().size();
        const fs::path& destination = destination_dir.destination();
        const std::string& destination_subdirectory = destination_dir.destination_subdirectory();
        const fs::path& listfile = destination_dir.listfile();

        Checks::check_exit(
            VCPKG_LINE_INFO, fs.exists(source_dir), "Source directory %s does not exist", source_dir.generic_string());
        fs.create_directories(destination, ec);
        Checks::check_exit(
            VCPKG_LINE_INFO, !ec, "Could not create destination directory %s", destination.generic_string());
        const fs::path listfile_parent = listfile.parent_path();
        fs.create_directories(listfile_parent, ec);
        Checks::check_exit(
            VCPKG_LINE_INFO, !ec, "Could not create directory for listfile %s", listfile.generic_string());

        output.push_back(Strings::format(R"(%s/)", destination_subdirectory));
        auto files = fs.get_files_recursive(source_dir);
        for (auto&& file : files)
        {
            const auto status = fs.symlink_status(file, ec);
            if (ec)
            {
                System::print2(System::Color::error, "failed: ", file.u8string(), ": ", ec.message(), "\n");
                continue;
            }

            const std::string filename = file.filename().u8string();
            if (fs::is_regular_file(status) && (Strings::case_insensitive_ascii_equals(filename, "CONTROL") ||
                                                Strings::case_insensitive_ascii_equals(filename, "BUILD_INFO")))
            {
                // Do not copy the control file
                continue;
            }

            const std::string suffix = file.generic_u8string().substr(prefix_length + 1);
            const fs::path target = destination / suffix;

            switch (status.type())
            {
                case fs::file_type::directory:
                {
                    fs.create_directory(target, ec);
                    if (ec)
                    {
                        System::printf(System::Color::error, "failed: %s: %s\n", target.u8string(), ec.message());
                    }

                    // Trailing backslash for directories
                    output.push_back(Strings::format(R"(%s/%s/)", destination_subdirectory, suffix));
                    break;
                }
                case fs::file_type::regular:
                {
                    if (fs.exists(target))
                    {
                        System::print2(System::Color::warning,
                                       "File ",
                                       target.u8string(),
                                       " was already present and will be overwritten\n");
                    }
                    fs.copy_file(file, target, fs::copy_options::overwrite_existing, ec);
                    if (ec)
                    {
                        System::printf(System::Color::error, "failed: %s: %s\n", target.u8string(), ec.message());
                    }
                    output.push_back(Strings::format(R"(%s/%s)", destination_subdirectory, suffix));
                    break;
                }
                case fs::file_type::symlink:
                {
                    if (fs.exists(target))
                    {
                        System::print2(System::Color::warning,
                                       "File ",
                                       target.u8string(),
                                       " was already present and will be overwritten\n");
                    }
                    fs.copy_symlink(file, target, ec);
                    if (ec)
                    {
                        System::printf(System::Color::error, "failed: %s: %s\n", target.u8string(), ec.message());
                    }
                    output.push_back(Strings::format(R"(%s/%s)", destination_subdirectory, suffix));
                    break;
                }
                default:
                    System::printf(System::Color::error, "failed: %s: cannot handle file type\n", file.u8string());
                    break;
            }
        }

        std::sort(output.begin(), output.end());

        fs.write_lines(listfile, output);
    }

    static std::vector<file_pack> extract_files_in_triplet(
        const std::vector<StatusParagraphAndAssociatedFiles>& pgh_and_files,
        const Triplet& triplet,
        const size_t remove_chars = 0)
    {
        std::vector<file_pack> output;
        for (const StatusParagraphAndAssociatedFiles& t : pgh_and_files)
        {
            if (t.pgh.package.spec.triplet() != triplet)
            {
                continue;
            }

            const std::string name = t.pgh.package.displayname();

            for (const std::string &file : t.files)
            {
                output.emplace_back(file_pack{std::string(file, remove_chars), name});
            }
        }

        std::sort(output.begin(), output.end(),
                  [](const file_pack &lhs, const file_pack &rhs) { return lhs.first < rhs.first; });
        return output;
    }

    static SortedVector<std::string> build_list_of_package_files(const Files::Filesystem& fs,
                                                                 const fs::path& package_dir)
    {
        const std::vector<fs::path> package_file_paths = fs.get_files_recursive(package_dir);
        const size_t package_remove_char_count = package_dir.generic_string().size() + 1; // +1 for the slash
        auto package_files = Util::fmap(package_file_paths, [package_remove_char_count](const fs::path& path) {
            return std::move(std::string(path.generic_string(), package_remove_char_count));
        });

        return SortedVector<std::string>(std::move(package_files));
    }

    static SortedVector<file_pack> build_list_of_installed_files(
        const std::vector<StatusParagraphAndAssociatedFiles>& pgh_and_files,
        const Triplet& triplet)
    {
        const size_t installed_remove_char_count = triplet.canonical_name().size() + 1; // +1 for the slash
        std::vector<file_pack> installed_files =
            extract_files_in_triplet(pgh_and_files, triplet, installed_remove_char_count);

        return SortedVector<file_pack>(std::move(installed_files));
    }

    InstallResult install_package(const VcpkgPaths& paths, const BinaryControlFile& bcf, StatusParagraphs* status_db)
    {
        const fs::path package_dir = paths.package_dir(bcf.core_paragraph.spec);
        const Triplet& triplet = bcf.core_paragraph.spec.triplet();
        const std::vector<StatusParagraphAndAssociatedFiles> pgh_and_files = get_installed_files(paths, *status_db);

        const SortedVector<std::string> package_files =
            build_list_of_package_files(paths.get_filesystem(), package_dir);
        const SortedVector<file_pack> installed_files =
            build_list_of_installed_files(pgh_and_files, triplet);

        struct intersection_compare
        {
            bool operator()(const std::string &lhs, const file_pack &rhs) { return lhs < rhs.first; }
            bool operator()(const file_pack &lhs, const std::string &rhs) { return lhs.first < rhs; }
        };

        std::vector<file_pack> intersection;

        std::set_intersection(installed_files.begin(),
                              installed_files.end(),
                              package_files.begin(),
                              package_files.end(),
                              std::back_inserter(intersection),
                              intersection_compare());

        std::sort(intersection.begin(), intersection.end(),
                  [](const file_pack &lhs, const file_pack &rhs)
                  {
                      return lhs.second < rhs.second;
                  });

        if (!intersection.empty())
        {
            const fs::path triplet_install_path = paths.installed / triplet.canonical_name();
<<<<<<< HEAD
            System::printf(System::Color::error,
                           "The following files are already installed in %s and are in conflict with %s\n",
                           triplet_install_path.generic_string(),
                           bcf.core_paragraph.spec);
            System::print2("\n    ", Strings::join("\n    ", intersection), "\n\n");
=======
            System::println(System::Color::error,
                            "The following files are already installed in %s by and are in conflict with %s\n",
                            triplet_install_path.generic_string(),
                            bcf.core_paragraph.spec);

            auto i = intersection.begin();
            while (i != intersection.end()) {
                System::println("%s:", i->second);
                auto next = std::find_if(i, intersection.end(),
                                         [i](const auto &val)
                                         {
                                             return i->second != val.second;
                                         });

                System::println(Strings::join("\n    ", i, next,
                                              [](const file_pack &file)
                                              {
                                                  return file.first;
                                              }));
                System::println();

                i = next;
            }

>>>>>>> 62a0665a
            return InstallResult::FILE_CONFLICTS;
        }

        StatusParagraph source_paragraph;
        source_paragraph.package = bcf.core_paragraph;
        source_paragraph.want = Want::INSTALL;
        source_paragraph.state = InstallState::HALF_INSTALLED;

        write_update(paths, source_paragraph);
        status_db->insert(std::make_unique<StatusParagraph>(source_paragraph));

        std::vector<StatusParagraph> features_spghs;
        for (auto&& feature : bcf.features)
        {
            features_spghs.emplace_back();

            StatusParagraph& feature_paragraph = features_spghs.back();
            feature_paragraph.package = feature;
            feature_paragraph.want = Want::INSTALL;
            feature_paragraph.state = InstallState::HALF_INSTALLED;

            write_update(paths, feature_paragraph);
            status_db->insert(std::make_unique<StatusParagraph>(feature_paragraph));
        }

        const InstallDir install_dir = InstallDir::from_destination_root(
            paths.installed, triplet.to_string(), paths.listfile_path(bcf.core_paragraph));

        install_files_and_write_listfile(paths.get_filesystem(), package_dir, install_dir);

        source_paragraph.state = InstallState::INSTALLED;
        write_update(paths, source_paragraph);
        status_db->insert(std::make_unique<StatusParagraph>(source_paragraph));

        for (auto&& feature_paragraph : features_spghs)
        {
            feature_paragraph.state = InstallState::INSTALLED;
            write_update(paths, feature_paragraph);
            status_db->insert(std::make_unique<StatusParagraph>(feature_paragraph));
        }

        return InstallResult::SUCCESS;
    }

    using Build::BuildResult;
    using Build::ExtendedBuildResult;

    ExtendedBuildResult perform_install_plan_action(const VcpkgPaths& paths,
                                                    const InstallPlanAction& action,
                                                    StatusParagraphs& status_db)
    {
        const InstallPlanType& plan_type = action.plan_type;
        const std::string display_name = action.spec.to_string();
        const std::string display_name_with_features =
            GlobalState::feature_packages ? action.displayname() : display_name;

        const bool is_user_requested = action.request_type == RequestType::USER_REQUESTED;
        const bool use_head_version = Util::Enum::to_bool(action.build_options.use_head_version);

        if (plan_type == InstallPlanType::ALREADY_INSTALLED)
        {
            if (use_head_version && is_user_requested)
                System::printf(System::Color::warning,
                               "Package %s is already installed -- not building from HEAD\n",
                               display_name);
            else
                System::printf(System::Color::success, "Package %s is already installed\n", display_name);
            return BuildResult::SUCCEEDED;
        }

        auto aux_install = [&](const std::string& name, const BinaryControlFile& bcf) -> BuildResult {
            System::printf("Installing package %s...\n", name);
            const auto install_result = install_package(paths, bcf, &status_db);
            switch (install_result)
            {
                case InstallResult::SUCCESS:
                    System::printf(System::Color::success, "Installing package %s... done\n", name);
                    return BuildResult::SUCCEEDED;
                case InstallResult::FILE_CONFLICTS: return BuildResult::FILE_CONFLICTS;
                default: Checks::unreachable(VCPKG_LINE_INFO);
            }
        };

        if (plan_type == InstallPlanType::BUILD_AND_INSTALL)
        {
            if (use_head_version)
                System::printf("Building package %s from HEAD...\n", display_name_with_features);
            else
                System::printf("Building package %s...\n", display_name_with_features);

            auto result = [&]() -> Build::ExtendedBuildResult {
                const Build::BuildPackageConfig build_config{action.source_control_file.value_or_exit(VCPKG_LINE_INFO),
                                                             action.spec.triplet(),
                                                             paths.port_dir(action.spec),
                                                             action.build_options,
                                                             action.feature_list};
                return Build::build_package(paths, build_config, status_db);
            }();

            if (result.code != Build::BuildResult::SUCCEEDED)
            {
                System::print2(System::Color::error, Build::create_error_message(result.code, action.spec), "\n");
                return result;
            }

            System::printf("Building package %s... done\n", display_name_with_features);

            auto bcf = std::make_unique<BinaryControlFile>(
                Paragraphs::try_load_cached_package(paths, action.spec).value_or_exit(VCPKG_LINE_INFO));
            auto code = aux_install(display_name_with_features, *bcf);

            if (action.build_options.clean_packages == Build::CleanPackages::YES)
            {
                auto& fs = paths.get_filesystem();
                const fs::path package_dir = paths.package_dir(action.spec);
                std::error_code ec;
                fs.remove_all(package_dir, ec);
            }

            return {code, std::move(bcf)};
        }

        if (plan_type == InstallPlanType::EXCLUDED)
        {
            System::printf(System::Color::warning, "Package %s is excluded\n", display_name);
            return BuildResult::EXCLUDED;
        }

        Checks::unreachable(VCPKG_LINE_INFO);
    }

    void InstallSummary::print() const
    {
        System::print2("RESULTS\n");

        for (const SpecSummary& result : this->results)
        {
            System::printf("    %s: %s: %s\n", result.spec, Build::to_string(result.build_result.code), result.timing);
        }

        std::map<BuildResult, int> summary;
        for (const BuildResult& v : Build::BUILD_RESULT_VALUES)
        {
            summary[v] = 0;
        }

        for (const SpecSummary& r : this->results)
        {
            summary[r.build_result.code]++;
        }

        System::print2("\nSUMMARY\n");
        for (const std::pair<const BuildResult, int>& entry : summary)
        {
            System::printf("    %s: %d\n", Build::to_string(entry.first), entry.second);
        }
    }

    InstallSummary perform(const std::vector<AnyAction>& action_plan,
                           const KeepGoing keep_going,
                           const VcpkgPaths& paths,
                           StatusParagraphs& status_db)
    {
        std::vector<SpecSummary> results;

        const auto timer = Chrono::ElapsedTimer::create_started();
        size_t counter = 0;
        const size_t package_count = action_plan.size();

        for (const auto& action : action_plan)
        {
            const auto build_timer = Chrono::ElapsedTimer::create_started();
            counter++;

            const PackageSpec& spec = action.spec();
            const std::string display_name = spec.to_string();
            System::printf("Starting package %zd/%zd: %s\n", counter, package_count, display_name);

            results.emplace_back(spec, &action);

            if (const auto install_action = action.install_action.get())
            {
                auto result = perform_install_plan_action(paths, *install_action, status_db);

                if (result.code != BuildResult::SUCCEEDED && keep_going == KeepGoing::NO)
                {
                    System::print2(Build::create_user_troubleshooting_message(install_action->spec), '\n');
                    Checks::exit_fail(VCPKG_LINE_INFO);
                }

                results.back().build_result = std::move(result);
            }
            else if (const auto remove_action = action.remove_action.get())
            {
                Remove::perform_remove_plan_action(paths, *remove_action, Remove::Purge::YES, &status_db);
            }
            else
            {
                Checks::unreachable(VCPKG_LINE_INFO);
            }

            results.back().timing = build_timer.elapsed();
            System::printf("Elapsed time for package %s: %s\n", display_name, results.back().timing);
        }

        return InstallSummary{std::move(results), timer.to_string()};
    }

    static constexpr StringLiteral OPTION_DRY_RUN = "--dry-run";
    static constexpr StringLiteral OPTION_USE_HEAD_VERSION = "--head";
    static constexpr StringLiteral OPTION_NO_DOWNLOADS = "--no-downloads";
    static constexpr StringLiteral OPTION_RECURSE = "--recurse";
    static constexpr StringLiteral OPTION_KEEP_GOING = "--keep-going";
    static constexpr StringLiteral OPTION_XUNIT = "--x-xunit";
    static constexpr StringLiteral OPTION_USE_ARIA2 = "--x-use-aria2";

    static constexpr std::array<CommandSwitch, 6> INSTALL_SWITCHES = {{
        {OPTION_DRY_RUN, "Do not actually build or install"},
        {OPTION_USE_HEAD_VERSION, "Install the libraries on the command line using the latest upstream sources"},
        {OPTION_NO_DOWNLOADS, "Do not download new sources"},
        {OPTION_RECURSE, "Allow removal of packages as part of installation"},
        {OPTION_KEEP_GOING, "Continue installing packages on failure"},
        {OPTION_USE_ARIA2, "Use aria2 to perform download tasks"},
    }};
    static constexpr std::array<CommandSetting, 1> INSTALL_SETTINGS = {{
        {OPTION_XUNIT, "File to output results in XUnit format (Internal use)"},
    }};

    std::vector<std::string> get_all_port_names(const VcpkgPaths& paths)
    {
        auto sources_and_errors = Paragraphs::try_load_all_ports(paths.get_filesystem(), paths.ports);

        return Util::fmap(sources_and_errors.paragraphs,
                          [](auto&& pgh) -> std::string { return pgh->core_paragraph->name; });
    }

    const CommandStructure COMMAND_STRUCTURE = {
        Help::create_example_string("install zlib zlib:x64-windows curl boost"),
        1,
        SIZE_MAX,
        {INSTALL_SWITCHES, INSTALL_SETTINGS},
        &get_all_port_names,
    };

    static void print_cmake_information(const BinaryParagraph& bpgh, const VcpkgPaths& paths)
    {
        static const std::regex cmake_library_regex(R"(\badd_library\(([^\s\)]+)\s)", std::regex_constants::ECMAScript);

        auto& fs = paths.get_filesystem();

        auto usage_file = paths.installed / bpgh.spec.triplet().canonical_name() / "share" / bpgh.spec.name() / "usage";
        if (fs.exists(usage_file))
        {
            auto maybe_contents = fs.read_contents(usage_file);
            if (auto p_contents = maybe_contents.get())
            {
                System::print2(*p_contents, '\n');
            }
            return;
        }

        auto files = fs.read_lines(paths.listfile_path(bpgh));
        if (auto p_lines = files.get())
        {
            std::map<std::string, std::string> config_files;
            std::map<std::string, std::vector<std::string>> library_targets;

            for (auto&& suffix : *p_lines)
            {
                if (Strings::case_insensitive_ascii_contains(suffix, "/share/") && Strings::ends_with(suffix, ".cmake"))
                {
                    // CMake file is inside the share folder
                    auto path = paths.installed / suffix;
                    auto maybe_contents = fs.read_contents(path);
                    auto find_package_name = path.parent_path().filename().u8string();
                    if (auto p_contents = maybe_contents.get())
                    {
                        std::sregex_iterator next(p_contents->begin(), p_contents->end(), cmake_library_regex);
                        std::sregex_iterator last;

                        while (next != last)
                        {
                            auto match = *next;
                            library_targets[find_package_name].push_back(match[1]);
                            ++next;
                        }
                    }

                    auto filename = fs::u8path(suffix).filename().u8string();

                    if (Strings::ends_with(filename, "Config.cmake"))
                    {
                        auto root = filename.substr(0, filename.size() - 12);
                        if (Strings::case_insensitive_ascii_equals(root, find_package_name))
                            config_files[find_package_name] = root;
                    }
                    else if (Strings::ends_with(filename, "-config.cmake"))
                    {
                        auto root = filename.substr(0, filename.size() - 13);
                        if (Strings::case_insensitive_ascii_equals(root, find_package_name))
                            config_files[find_package_name] = root;
                    }
                }
            }

            if (library_targets.empty())
            {
            }
            else
            {
                System::print2("The package ", bpgh.spec, " provides CMake targets:\n\n");

                for (auto&& library_target_pair : library_targets)
                {
                    auto config_it = config_files.find(library_target_pair.first);
                    if (config_it != config_files.end())
                        System::printf("    find_package(%s CONFIG REQUIRED)\n", config_it->second);
                    else
                        System::printf("    find_package(%s CONFIG REQUIRED)\n", library_target_pair.first);

                    std::sort(library_target_pair.second.begin(),
                              library_target_pair.second.end(),
                              [](const std::string& l, const std::string& r) {
                                  if (l.size() < r.size()) return true;
                                  if (l.size() > r.size()) return false;
                                  return l < r;
                              });

                    if (library_target_pair.second.size() <= 4)
                    {
                        System::printf("    target_link_libraries(main PRIVATE %s)\n\n",
                                       Strings::join(" ", library_target_pair.second));
                    }
                    else
                    {
                        auto omitted = library_target_pair.second.size() - 4;
                        library_target_pair.second.erase(library_target_pair.second.begin() + 4,
                                                         library_target_pair.second.end());
                        System::printf("    # Note: %zd target(s) were omitted.\n"
                                       "    target_link_libraries(main PRIVATE %s)\n\n",
                                       omitted,
                                       Strings::join(" ", library_target_pair.second));
                    }
                }
            }
        }
    }

    ///
    /// <summary>
    /// Run "install" command.
    /// </summary>
    ///
    void perform_and_exit(const VcpkgCmdArguments& args, const VcpkgPaths& paths, const Triplet& default_triplet)
    {
        // input sanitization
        const ParsedArguments options = args.parse_arguments(COMMAND_STRUCTURE);

        const std::vector<FullPackageSpec> specs = Util::fmap(args.command_arguments, [&](auto&& arg) {
            return Input::check_and_get_full_package_spec(
                std::string(arg), default_triplet, COMMAND_STRUCTURE.example_text);
        });

        for (auto&& spec : specs)
        {
            Input::check_triplet(spec.package_spec.triplet(), paths);
            if (!spec.features.empty() && !GlobalState::feature_packages)
            {
                Checks::exit_with_message(
                    VCPKG_LINE_INFO, "Feature packages are experimentally available under the --featurepackages flag.");
            }
        }

        const bool dry_run = Util::Sets::contains(options.switches, OPTION_DRY_RUN);
        const bool use_head_version = Util::Sets::contains(options.switches, (OPTION_USE_HEAD_VERSION));
        const bool no_downloads = Util::Sets::contains(options.switches, (OPTION_NO_DOWNLOADS));
        const bool is_recursive = Util::Sets::contains(options.switches, (OPTION_RECURSE));
        const bool use_aria2 = Util::Sets::contains(options.switches, (OPTION_USE_ARIA2));
        const KeepGoing keep_going = to_keep_going(Util::Sets::contains(options.switches, OPTION_KEEP_GOING));

        // create the plan
        StatusParagraphs status_db = database_load_check(paths);

        Build::DownloadTool download_tool = Build::DownloadTool::BUILT_IN;
        if (use_aria2) download_tool = Build::DownloadTool::ARIA2;

        const Build::BuildPackageOptions install_plan_options = {
            Util::Enum::to_enum<Build::UseHeadVersion>(use_head_version),
            Util::Enum::to_enum<Build::AllowDownloads>(!no_downloads),
            Build::CleanBuildtrees::NO,
            Build::CleanPackages::NO,
            download_tool,
            GlobalState::g_binary_caching ? Build::BinaryCaching::YES : Build::BinaryCaching::NO,
            Build::FailOnTombstone::NO,
        };

        auto all_ports = Paragraphs::load_all_ports(paths.get_filesystem(), paths.ports);
        std::unordered_map<std::string, SourceControlFile> scf_map;
        for (auto&& port : all_ports)
            scf_map[port->core_paragraph->name] = std::move(*port);
        MapPortFileProvider provider(scf_map);

        // Note: action_plan will hold raw pointers to SourceControlFiles from this map
        std::vector<AnyAction> action_plan =
            create_feature_install_plan(provider, FullPackageSpec::to_feature_specs(specs), status_db);

        if (!GlobalState::feature_packages)
        {
            for (auto&& action : action_plan)
            {
                if (action.remove_action.has_value())
                {
                    Checks::exit_with_message(
                        VCPKG_LINE_INFO,
                        "The installation plan requires feature packages support. Please re-run the "
                        "command with --featurepackages.");
                }
            }
        }

        for (auto&& action : action_plan)
        {
            if (auto p_install = action.install_action.get())
            {
                p_install->build_options = install_plan_options;
                if (p_install->request_type != RequestType::USER_REQUESTED)
                    p_install->build_options.use_head_version = Build::UseHeadVersion::NO;
            }
        }

        // install plan will be empty if it is already installed - need to change this at status paragraph part
        Checks::check_exit(VCPKG_LINE_INFO, !action_plan.empty(), "Install plan cannot be empty");

        // log the plan
        const std::string specs_string = Strings::join(",", action_plan, [](const AnyAction& action) {
            if (auto iaction = action.install_action.get())
                return iaction->spec.to_string();
            else if (auto raction = action.remove_action.get())
                return "R$" + raction->spec.to_string();
            Checks::unreachable(VCPKG_LINE_INFO);
        });

        Metrics::g_metrics.lock()->track_property("installplan", specs_string);

        Dependencies::print_plan(action_plan, is_recursive);

        if (dry_run)
        {
            Checks::exit_success(VCPKG_LINE_INFO);
        }

        const InstallSummary summary = perform(action_plan, keep_going, paths, status_db);

        System::print2("\nTotal elapsed time: ", summary.total_elapsed_time, "\n\n");

        if (keep_going == KeepGoing::YES)
        {
            summary.print();
        }

        auto it_xunit = options.settings.find(OPTION_XUNIT);
        if (it_xunit != options.settings.end())
        {
            std::string xunit_doc = "<assemblies><assembly><collection>\n";

            xunit_doc += summary.xunit_results();

            xunit_doc += "</collection></assembly></assemblies>\n";
            paths.get_filesystem().write_contents(fs::u8path(it_xunit->second), xunit_doc);
        }

        for (auto&& result : summary.results)
        {
            if (!result.action) continue;
            if (auto p_install_action = result.action->install_action.get())
            {
                if (p_install_action->request_type != RequestType::USER_REQUESTED) continue;
                auto bpgh = result.get_binary_paragraph();
                if (!bpgh) continue;
                print_cmake_information(*bpgh, paths);
            }
        }

        Checks::exit_success(VCPKG_LINE_INFO);
    }

    SpecSummary::SpecSummary(const PackageSpec& spec, const Dependencies::AnyAction* action)
        : spec(spec), build_result{BuildResult::NULLVALUE, nullptr}, action(action)
    {
    }

    const BinaryParagraph* SpecSummary::get_binary_paragraph() const
    {
        if (build_result.binary_control_file) return &build_result.binary_control_file->core_paragraph;
        if (action)
            if (auto p_install_plan = action->install_action.get())
            {
                if (auto p_status = p_install_plan->installed_package.get())
                {
                    return &p_status->core->package;
                }
            }
        return nullptr;
    }

    static std::string xunit_result(const PackageSpec& spec, Chrono::ElapsedTime time, BuildResult code)
    {
        std::string message_block;
        const char* result_string = "";
        switch (code)
        {
            case BuildResult::POST_BUILD_CHECKS_FAILED:
            case BuildResult::FILE_CONFLICTS:
            case BuildResult::BUILD_FAILED:
                result_string = "Fail";
                message_block =
                    Strings::format("<failure><message><![CDATA[%s]]></message></failure>", to_string(code));
                break;
            case BuildResult::EXCLUDED:
            case BuildResult::CASCADED_DUE_TO_MISSING_DEPENDENCIES:
                result_string = "Skip";
                message_block = Strings::format("<reason><![CDATA[%s]]></reason>", to_string(code));
                break;
            case BuildResult::SUCCEEDED: result_string = "Pass"; break;
            default: Checks::exit_fail(VCPKG_LINE_INFO);
        }

        return Strings::format(R"(<test name="%s" method="%s" time="%lld" result="%s">%s</test>)"
                               "\n",
                               spec,
                               spec,
                               time.as<std::chrono::seconds>().count(),
                               result_string,
                               message_block);
    }

    std::string InstallSummary::xunit_results() const
    {
        std::string xunit_doc;
        for (auto&& result : results)
        {
            xunit_doc += xunit_result(result.spec, result.timing, result.build_result.code);
        }
        return xunit_doc;
    }
}<|MERGE_RESOLUTION|>--- conflicted
+++ resolved
@@ -225,13 +225,7 @@
         if (!intersection.empty())
         {
             const fs::path triplet_install_path = paths.installed / triplet.canonical_name();
-<<<<<<< HEAD
-            System::printf(System::Color::error,
-                           "The following files are already installed in %s and are in conflict with %s\n",
-                           triplet_install_path.generic_string(),
-                           bcf.core_paragraph.spec);
-            System::print2("\n    ", Strings::join("\n    ", intersection), "\n\n");
-=======
+
             System::println(System::Color::error,
                             "The following files are already installed in %s by and are in conflict with %s\n",
                             triplet_install_path.generic_string(),
@@ -239,24 +233,23 @@
 
             auto i = intersection.begin();
             while (i != intersection.end()) {
-                System::println("%s:", i->second);
+                System::printf("%s:\n    ", i->second);
                 auto next = std::find_if(i, intersection.end(),
                                          [i](const auto &val)
                                          {
                                              return i->second != val.second;
                                          });
 
-                System::println(Strings::join("\n    ", i, next,
-                                              [](const file_pack &file)
-                                              {
-                                                  return file.first;
-                                              }));
+                System::print2(Strings::join("\n    ", i, next,
+                                             [](const file_pack &file)
+                                             {
+                                                 return file.first;
+                                             }));
                 System::println();
 
                 i = next;
             }
 
->>>>>>> 62a0665a
             return InstallResult::FILE_CONFLICTS;
         }
 
