--- conflicted
+++ resolved
@@ -179,52 +179,7 @@
         }
     }
 
-<<<<<<< HEAD
-    std::vector<package_spec> vcpkg_cmd_arguments::extract_package_specs_with_unmet_dependencies(const vcpkg_paths& paths, const triplet& default_target_triplet, const StatusParagraphs& status_db) const
-    {
-        std::vector<package_spec> specs = parse_all_arguments_as_package_specs(paths, default_target_triplet);
-        std::unordered_set<package_spec> had_its_immediate_dependencies_added;
-        Graphs::Graph<package_spec> graph;
-        graph.add_vertices(specs);
-
-        while (!specs.empty())
-        {
-            package_spec spec = specs.back();
-            specs.pop_back();
-
-            if (had_its_immediate_dependencies_added.find(spec) != had_its_immediate_dependencies_added.end())
-            {
-                continue;
-            }
-
-            std::vector<std::string> dependencies_as_string = get_unmet_package_dependencies(paths, spec, status_db);
-
-            for (const std::string& dep_as_string : dependencies_as_string)
-            {
-                package_spec current_dep = {dep_as_string, spec.target_triplet};
-                auto it = status_db.find(current_dep.name, current_dep.target_triplet);
-                if (it != status_db.end() && (*it)->want == want_t::install)
-                {
-                    continue;
-                }
-
-                graph.add_edge(spec, current_dep);
-                if (had_its_immediate_dependencies_added.find(current_dep) == had_its_immediate_dependencies_added.end())
-                {
-                    specs.push_back(std::move(current_dep));
-                }
-            }
-
-            had_its_immediate_dependencies_added.insert(spec);
-        }
-
-        return graph.find_topological_sort();
-    }
-
-    std::vector<package_spec> vcpkg_cmd_arguments::parse_all_arguments_as_package_specs(const vcpkg_paths& paths, const triplet& default_target_triplet, const char* example_text) const
-=======
-    std::vector<package_spec> vcpkg_cmd_arguments::parse_all_arguments_as_package_specs(const triplet& default_target_triplet, const char* example_text) const
->>>>>>> 61a27d42
+    std::vector<package_spec> vcpkg_cmd_arguments::parse_all_arguments_as_package_specs(const vcpkg_paths& const triplet& default_target_triplet, const char* example_text) const
     {
         size_t arg_count = command_arguments.size();
         if (arg_count < 1)
